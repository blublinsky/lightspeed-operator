--- conflicted
+++ resolved
@@ -214,12 +214,6 @@
         workspace: workspace
     - name: build-image-index
       params:
-<<<<<<< HEAD
-      - name: IMAGE_URL
-        value: $(tasks.build-container.results.IMAGE_URL)
-      - name: IMAGE_DIGEST
-        value: $(tasks.build-container.results.IMAGE_DIGEST)
-=======
       - name: IMAGE
         value: $(params.output-image)
       - name: COMMIT_SHA
@@ -231,7 +225,6 @@
       - name: IMAGES
         value:
         - $(tasks.build-container.results.IMAGE_URL)@$(tasks.build-container.results.IMAGE_DIGEST)
->>>>>>> 28567fd7
       runAfter:
       - build-container
       taskRef:
@@ -239,8 +232,6 @@
         - name: name
           value: build-image-index
         - name: bundle
-<<<<<<< HEAD
-=======
           value: quay.io/konflux-ci/tekton-catalog/task-build-image-index:0.1@sha256:327d745a58c1589b0ff196ed526d12a8a0a20ae22fd1c9dd1577b850a977dc3b
         - name: kind
           value: task
@@ -263,7 +254,6 @@
         - name: name
           value: deprecated-image-check
         - name: bundle
->>>>>>> 28567fd7
           value: quay.io/konflux-ci/tekton-catalog/task-deprecated-image-check:0.4@sha256:b4f9599f5770ea2e6e4d031224ccc932164c1ecde7f85f68e16e99c98d754003
         - name: kind
           value: task
@@ -301,11 +291,7 @@
         - name: name
           value: rpms-signature-scan
         - name: bundle
-<<<<<<< HEAD
-          value: quay.io/konflux-ci/tekton-catalog/task-push-dockerfile:0.1@sha256:674e70f7d724aaf1dd631ba9be2998ab0305fb3e0d9ec361351cc5e57bcdd3ec
-=======
           value: quay.io/konflux-ci/tekton-catalog/task-rpms-signature-scan:0.2@sha256:7aa4d3c95e2b963e82fdda392f7cb3d61e3dab035416cf4a3a34e43cf3c9c9b8
->>>>>>> 28567fd7
         - name: kind
           value: task
         resolver: bundles
