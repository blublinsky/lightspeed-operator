--- conflicted
+++ resolved
@@ -101,16 +101,6 @@
                         description: RedisSpec defines the desired state of Redis.
                         properties:
                           credentialsSecretRef:
-<<<<<<< HEAD
-                            description: LocalObjectReference contains enough information
-                              to let you locate the referenced object inside the same
-                              namespace.
-                            properties:
-                              name:
-                                description: 'Name of the referent. More info: https://kubernetes.io/docs/concepts/overview/working-with-objects/names/#names
-                                  TODO: Add other useful fields. apiVersion, kind,
-                                  uid?'
-=======
                             description: |-
                               LocalObjectReference contains enough information to let you locate the
                               referenced object inside the same namespace.
@@ -120,7 +110,6 @@
                                   Name of the referent.
                                   More info: https://kubernetes.io/docs/concepts/overview/working-with-objects/names/#names
                                   TODO: Add other useful fields. apiVersion, kind, uid?
->>>>>>> 8a2ccac8
                                 type: string
                             type: object
                             x-kubernetes-map-type: atomic
