--- conflicted
+++ resolved
@@ -340,13 +340,8 @@
                       - --metrics-bind-address=:8443
                       - --secure-metrics-server
                       - --cert-dir=/etc/tls/private
-<<<<<<< HEAD
                       - --service-image=registry.redhat.io/openshift-lightspeed-beta/lightspeed-service-api-rhel9@sha256:aef85c0c8fa86f7d669a54e82b2cb01cbb3f08959c78ac389f95024aae8f5b96
-                      - --console-image=registry.redhat.io/openshift-lightspeed-beta/lightspeed-console-plugin-rhel9@sha256:bd0de29d040de115b028f5ec4fb4a67ed77316cebec0104ddf6a39ce5ee4078f
-=======
-                      - --service-image=registry.redhat.io/openshift-lightspeed-beta/lightspeed-service-api-rhel9@sha256:d6d48295191387f031e54c016a875787deb05c464b34015c80f900aef74dfeac
                       - --console-image=registry.redhat.io/openshift-lightspeed-beta/lightspeed-console-plugin-rhel9@sha256:7fb081a73bc72f135f7b3fc42306372308e1c73e51149aede4bd63e7d76444f6
->>>>>>> 30da8ab5
                     command:
                       - /manager
                     env:
