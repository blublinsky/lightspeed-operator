--- conflicted
+++ resolved
@@ -340,13 +340,8 @@
                       - --metrics-bind-address=:8443
                       - --secure-metrics-server
                       - --cert-dir=/etc/tls/private
-<<<<<<< HEAD
                       - --service-image=registry.redhat.io/openshift-lightspeed-beta/lightspeed-service-api-rhel9@sha256:022dea373483190e919beaae23add18ef513e94271b8698667883a765d71fdc3
-                      - --console-image=registry.redhat.io/openshift-lightspeed-beta/lightspeed-console-plugin-rhel9@sha256:7fb081a73bc72f135f7b3fc42306372308e1c73e51149aede4bd63e7d76444f6
-=======
-                      - --service-image=registry.redhat.io/openshift-lightspeed-beta/lightspeed-service-api-rhel9@sha256:aef85c0c8fa86f7d669a54e82b2cb01cbb3f08959c78ac389f95024aae8f5b96
                       - --console-image=registry.redhat.io/openshift-lightspeed-beta/lightspeed-console-plugin-rhel9@sha256:e2bc1a3004788d4d73a2d1a7339f8aa356929b927b6c0a3b6fcbb40afc57de07
->>>>>>> f8d5969c
                     command:
                       - /manager
                     env:
