--- conflicted
+++ resolved
@@ -206,33 +206,19 @@
 
 	// Validate deployment annotations.
 	if existingDeployment.Annotations == nil ||
-<<<<<<< HEAD
-		existingDeployment.Annotations[OLSConfigHashKey] != r.stateCache[OLSConfigHashStateCacheKey] || existingDeployment.Annotations[RedisSecretHashKey] != r.stateCache[RedisSecretHashStateCacheKey] || existingDeployment.Annotations[OLSProviderCredentialsHashKey] != r.stateCache[OLSProviderCredentialsHashStateCacheKey] {
+		existingDeployment.Annotations[OLSConfigHashKey] != r.stateCache[OLSConfigHashStateCacheKey] || existingDeployment.Annotations[OLSProviderCredentialsHashKey] != r.stateCache[OLSProviderCredentialsHashStateCacheKey] {
 		updateDeploymentAnnotations(existingDeployment, map[string]string{
 			OLSConfigHashKey:              r.stateCache[OLSConfigHashStateCacheKey],
 			OLSProviderCredentialsHashKey: r.stateCache[OLSProviderCredentialsHashStateCacheKey],
-			RedisSecretHashKey:            r.stateCache[RedisSecretHashStateCacheKey],
+			// TODO: Update DB
+			//RedisSecretHashKey: r.stateCache[RedisSecretHashStateCacheKey],
 		})
 		// update the deployment template annotation triggers the rolling update
 		updateDeploymentTemplateAnnotations(existingDeployment, map[string]string{
 			OLSConfigHashKey:              r.stateCache[OLSConfigHashStateCacheKey],
 			OLSProviderCredentialsHashKey: r.stateCache[OLSProviderCredentialsHashStateCacheKey],
-			RedisSecretHashKey:            r.stateCache[RedisSecretHashStateCacheKey],
-=======
-		existingDeployment.Annotations[OLSConfigHashKey] != r.stateCache[OLSConfigHashStateCacheKey] {
-		// TODO: Update DB
-		//|| existingDeployment.Annotations[RedisSecretHashKey] != r.stateCache[RedisSecretHashStateCacheKey] {
-		updateDeploymentAnnotations(existingDeployment, map[string]string{
-			OLSConfigHashKey: r.stateCache[OLSConfigHashStateCacheKey],
 			// TODO: Update DB
 			//RedisSecretHashKey: r.stateCache[RedisSecretHashStateCacheKey],
-		})
-		// update the deployment template annotation triggers the rolling update
-		updateDeploymentTemplateAnnotations(existingDeployment, map[string]string{
-			OLSConfigHashKey: r.stateCache[OLSConfigHashStateCacheKey],
-			// TODO: Update DB
-			//RedisSecretHashKey: r.stateCache[RedisSecretHashStateCacheKey],
->>>>>>> 22cb5c39
 		})
 
 		changed = true
