package controller

import (
	"path"
	"strings"

	. "github.com/onsi/ginkgo/v2"
	. "github.com/onsi/gomega"

	corev1 "k8s.io/api/core/v1"
	metav1 "k8s.io/apimachinery/pkg/apis/meta/v1"
	"k8s.io/apimachinery/pkg/util/intstr"
	logf "sigs.k8s.io/controller-runtime/pkg/log"
	"sigs.k8s.io/yaml"

	olsv1alpha1 "github.com/openshift/lightspeed-operator/api/v1alpha1"
)

var _ = Describe("App server assets", func() {

	var cr *olsv1alpha1.OLSConfig
	var r *OLSConfigReconciler
	var rOptions *OLSConfigReconcilerOptions

	Context("complete custom resource", func() {
		BeforeEach(func() {
			rOptions = &OLSConfigReconcilerOptions{
				LightspeedServiceImage: "lightspeed-service:latest",
				Namespace:              OLSNamespaceDefault,
			}
			cr = getCompleteOLSConfigCR()
			r = &OLSConfigReconciler{
				Options:    *rOptions,
				logger:     logf.Log.WithName("olsconfig.reconciler"),
				Client:     k8sClient,
				Scheme:     k8sClient.Scheme(),
				stateCache: make(map[string]string),
			}
		})

		It("should generate a service account", func() {
			sa, err := r.generateServiceAccount(cr)
			Expect(err).NotTo(HaveOccurred())
			Expect(sa.Name).To(Equal(OLSAppServerServiceAccountName))
			Expect(sa.Namespace).To(Equal(OLSNamespaceDefault))
		})

		It("should generate the olsconfig config map", func() {
			cm, err := r.generateOLSConfigMap(cr)
			OLSRedisMaxMemory := intstr.FromString(RedisMaxMemory)
			Expect(err).NotTo(HaveOccurred())
			Expect(cm.Name).To(Equal(OLSConfigCmName))
			Expect(cm.Namespace).To(Equal(OLSNamespaceDefault))
			olsconfigGenerated := AppSrvConfigFile{}
			err = yaml.Unmarshal([]byte(cm.Data[OLSConfigFilename]), &olsconfigGenerated)
			Expect(err).NotTo(HaveOccurred())

			olsConfigExpected := AppSrvConfigFile{
				OLSConfig: OLSConfig{
					DefaultModel:    "testModel",
					DefaultProvider: "testProvider",
					Logging: LoggingConfig{
						AppLogLevel: "INFO",
						LibLogLevel: "INFO",
					},
					ConversationCache: ConversationCacheConfig{
						Type: "redis",
						Redis: RedisCacheConfig{
<<<<<<< HEAD
							Host:            strings.Join([]string{RedisServiceName, cr.Namespace, "svc"}, "."),
							Port:            RedisServicePort,
=======
							Host:            strings.Join([]string{OLSAppRedisServiceName, OLSNamespaceDefault, "svc"}, "."),
							Port:            OLSAppRedisServicePort,
>>>>>>> 6743b518
							MaxMemory:       &OLSRedisMaxMemory,
							MaxMemoryPolicy: RedisMaxMemoryPolicy,
							PasswordPath:    path.Join(CredentialsMountRoot, RedisSecretName, OLSComponentPasswordFileName),
							CACertPath:      path.Join(OLSAppCertsMountRoot, RedisCertsSecretName, RedisCAVolume, "service-ca.crt"),
						},
					},
				},
				LLMProviders: []ProviderConfig{
					{
						Name:            "testProvider",
						URL:             "testURL",
						CredentialsPath: "/etc/apikeys/test-secret/apitoken",
						Models: []ModelConfig{
							{
								Name: "testModel",
								URL:  "testURL",
							},
						},
					},
				},
			}

			Expect(olsconfigGenerated).To(Equal(olsConfigExpected))

			cmHash, err := hashBytes([]byte(cm.Data[OLSConfigFilename]))
			Expect(err).NotTo(HaveOccurred())
			Expect(cm.ObjectMeta.Annotations[OLSConfigHashKey]).To(Equal(cmHash))

		})

		It("should generate the OLS deployment", func() {
			dep, err := r.generateOLSDeployment(cr)
			Expect(err).NotTo(HaveOccurred())
			Expect(dep.Name).To(Equal(OLSAppServerDeploymentName))
			Expect(dep.Namespace).To(Equal(OLSNamespaceDefault))
			Expect(dep.Spec.Template.Spec.Containers[0].Image).To(Equal(rOptions.LightspeedServiceImage))
			Expect(dep.Spec.Template.Spec.Containers[0].Name).To(Equal("lightspeed-service-api"))
			Expect(dep.Spec.Template.Spec.Containers[0].Ports).To(Equal([]corev1.ContainerPort{
				{
					ContainerPort: OLSAppServerContainerPort,
					Name:          "http",
					Protocol:      corev1.ProtocolTCP,
				},
			}))
			Expect(dep.Spec.Template.Spec.Containers[0].Env).To(Equal([]corev1.EnvVar{
				{
					Name:  "OLS_CONFIG_FILE",
					Value: path.Join("/etc/ols", OLSConfigFilename),
				},
			}))
			Expect(dep.Spec.Template.Spec.Containers[0].VolumeMounts).To(ConsistOf([]corev1.VolumeMount{
				{
					Name:      "secret-lightspeed-redis-secret",
					MountPath: "/etc/credentials/lightspeed-redis-secret",
					ReadOnly:  true,
				},
				{
					Name:      "secret-test-secret",
					MountPath: path.Join(APIKeyMountRoot, "test-secret"),
					ReadOnly:  true,
				},
				{
					Name:      "cm-olsconfig",
					MountPath: "/etc/ols",
					ReadOnly:  true,
				},
				{
					Name:      "ols-user-data",
					ReadOnly:  false,
					MountPath: "/app-root/ols-user-data",
				},
				{
					Name:      "cm-olsredisca",
					MountPath: "/etc/certs/lightspeed-redis-certs/cm-olsredisca",
					ReadOnly:  true,
				},
			}))
			Expect(dep.Spec.Template.Spec.Volumes).To(ConsistOf([]corev1.Volume{
				{
					Name: "secret-test-secret",
					VolumeSource: corev1.VolumeSource{
						Secret: &corev1.SecretVolumeSource{
							SecretName: "test-secret",
						},
					},
				},
				{
					Name: "secret-lightspeed-redis-secret",
					VolumeSource: corev1.VolumeSource{
						Secret: &corev1.SecretVolumeSource{
							SecretName: RedisSecretName,
						},
					},
				},
				{
					Name: "cm-olsconfig",
					VolumeSource: corev1.VolumeSource{
						ConfigMap: &corev1.ConfigMapVolumeSource{
							LocalObjectReference: corev1.LocalObjectReference{Name: OLSConfigCmName},
						},
					},
				},
				{
					Name: "ols-user-data",
					VolumeSource: corev1.VolumeSource{
						EmptyDir: &corev1.EmptyDirVolumeSource{},
					},
				},
				{
					Name: "cm-olsredisca",
					VolumeSource: corev1.VolumeSource{
						ConfigMap: &corev1.ConfigMapVolumeSource{
							LocalObjectReference: corev1.LocalObjectReference{Name: RedisCAConfigMap},
						},
					},
				},
			}))
			Expect(dep.Spec.Selector.MatchLabels).To(Equal(generateAppServerSelectorLabels()))
		})

		It("should generate the OLS service", func() {
			service, err := r.generateService(cr)
			Expect(err).NotTo(HaveOccurred())
			Expect(service.Name).To(Equal(OLSAppServerServiceName))
<<<<<<< HEAD
			Expect(service.Namespace).To(Equal(cr.Namespace))
			Expect(service.Spec.Selector).To(Equal(generateAppServerSelectorLabels()))
=======
			Expect(service.Namespace).To(Equal(OLSNamespaceDefault))
			Expect(service.Spec.Selector).To(Equal(deploymentSelectorLabels))
>>>>>>> 6743b518
			Expect(service.Spec.Ports).To(Equal([]corev1.ServicePort{
				{
					Name:       "http",
					Port:       OLSAppServerServicePort,
					Protocol:   corev1.ProtocolTCP,
					TargetPort: intstr.Parse("http"),
				},
			}))
		})

	})

	Context("empty custom resource", func() {
		BeforeEach(func() {
			cr = getEmptyOLSConfigCR()
			rOptions = &OLSConfigReconcilerOptions{
				LightspeedServiceImage: "lightspeed-service:latest",
				Namespace:              OLSNamespaceDefault,
			}
			r = &OLSConfigReconciler{
				Options:    *rOptions,
				logger:     logf.Log.WithName("olsconfig.reconciler"),
				Client:     k8sClient,
				Scheme:     k8sClient.Scheme(),
				stateCache: make(map[string]string),
			}
		})

		It("should generate a service account", func() {
			sa, err := r.generateServiceAccount(cr)
			Expect(err).NotTo(HaveOccurred())
			Expect(sa.Name).To(Equal(OLSAppServerServiceAccountName))
			Expect(sa.Namespace).To(Equal(OLSNamespaceDefault))
		})

		It("should generate the olsconfig config map", func() {
			// todo: this test is not complete
			// generateOLSConfigMap should return an error if the CR is missing required fields
			cm, err := r.generateOLSConfigMap(cr)
			Expect(err).NotTo(HaveOccurred())
			Expect(cm.Name).To(Equal(OLSConfigCmName))
			Expect(cm.Namespace).To(Equal(OLSNamespaceDefault))
			const expectedConfigStr = `llm_providers: []
ols_config:
  conversation_cache:
    redis:
      ca_cert_path: /etc/certs/lightspeed-redis-certs/cm-olsredisca/service-ca.crt
      host: lightspeed-redis-server.openshift-lightspeed.svc
      max_memory: 1024mb
      max_memory_policy: allkeys-lru
      password_path: /etc/credentials/lightspeed-redis-secret/password
      port: 6379
    type: redis
  logging_config:
    app_log_level: ""
    lib_log_level: ""
`
			Expect(cm.Data[OLSConfigFilename]).To(Equal(expectedConfigStr))
		})

		It("should generate the OLS service", func() {
			service, err := r.generateService(cr)
			Expect(err).NotTo(HaveOccurred())
			Expect(service.Name).To(Equal(OLSAppServerServiceName))
<<<<<<< HEAD
			Expect(service.Namespace).To(Equal("openshift-lightspeed"))
			Expect(service.Spec.Selector).To(Equal(generateAppServerSelectorLabels()))
=======
			Expect(service.Namespace).To(Equal(OLSNamespaceDefault))
			Expect(service.Spec.Selector).To(Equal(deploymentSelectorLabels))
>>>>>>> 6743b518
			Expect(service.Spec.Ports).To(Equal([]corev1.ServicePort{
				{
					Name:       "http",
					Port:       OLSAppServerServicePort,
					Protocol:   corev1.ProtocolTCP,
					TargetPort: intstr.Parse("http"),
				},
			}))
		})

		It("should generate the OLS deployment", func() {
			// todo: update this test after updating the test for generateOLSConfigMap
			cr.Spec.OLSConfig.ConversationCache.Redis.CredentialsSecret = RedisSecretName
			dep, err := r.generateOLSDeployment(cr)
			Expect(err).NotTo(HaveOccurred())
			Expect(dep.Name).To(Equal(OLSAppServerDeploymentName))
			Expect(dep.Namespace).To(Equal(OLSNamespaceDefault))
			Expect(dep.Spec.Template.Spec.Containers[0].Image).To(Equal(rOptions.LightspeedServiceImage))
			Expect(dep.Spec.Template.Spec.Containers[0].Name).To(Equal("lightspeed-service-api"))
			Expect(dep.Spec.Template.Spec.Containers[0].Ports).To(Equal([]corev1.ContainerPort{
				{
					ContainerPort: OLSAppServerContainerPort,
					Name:          "http",
					Protocol:      corev1.ProtocolTCP,
				},
			}))
			Expect(dep.Spec.Template.Spec.Containers[0].Env).To(Equal([]corev1.EnvVar{
				{
					Name:  "OLS_CONFIG_FILE",
					Value: path.Join("/etc/ols", OLSConfigFilename),
				},
			}))
			Expect(dep.Spec.Template.Spec.Containers[0].VolumeMounts).To(ConsistOf([]corev1.VolumeMount{
				{
					Name:      "secret-lightspeed-redis-secret",
					MountPath: "/etc/credentials/lightspeed-redis-secret",
					ReadOnly:  true,
				},
				{
					Name:      "cm-olsconfig",
					MountPath: "/etc/ols",
					ReadOnly:  true,
				},
				{
					Name:      "ols-user-data",
					ReadOnly:  false,
					MountPath: "/app-root/ols-user-data",
				},
				{
					Name:      "cm-olsredisca",
					MountPath: "/etc/certs/lightspeed-redis-certs/cm-olsredisca",
					ReadOnly:  true,
				},
			}))
			Expect(dep.Spec.Template.Spec.Volumes).To(ConsistOf([]corev1.Volume{
				{
					Name: "secret-lightspeed-redis-secret",
					VolumeSource: corev1.VolumeSource{
						Secret: &corev1.SecretVolumeSource{
							SecretName: RedisSecretName,
						},
					},
				},
				{
					Name: "cm-olsconfig",
					VolumeSource: corev1.VolumeSource{
						ConfigMap: &corev1.ConfigMapVolumeSource{
							LocalObjectReference: corev1.LocalObjectReference{Name: OLSConfigCmName},
						},
					},
				},
				{
					Name: "ols-user-data",
					VolumeSource: corev1.VolumeSource{
						EmptyDir: &corev1.EmptyDirVolumeSource{},
					},
				},
				{
					Name: "cm-olsredisca",
					VolumeSource: corev1.VolumeSource{
						ConfigMap: &corev1.ConfigMapVolumeSource{
							LocalObjectReference: corev1.LocalObjectReference{
								Name: RedisCAConfigMap,
							},
						},
					},
				},
			}))
			Expect(dep.Spec.Selector.MatchLabels).To(Equal(generateAppServerSelectorLabels()))

		})
	})

})

func getCompleteOLSConfigCR() *olsv1alpha1.OLSConfig {
	// fill the CR with all implemented fields in the configuration file
	return &olsv1alpha1.OLSConfig{
		ObjectMeta: metav1.ObjectMeta{
			Name: "cluster",
		},
		Spec: olsv1alpha1.OLSConfigSpec{
			LLMConfig: olsv1alpha1.LLMSpec{
				Providers: []olsv1alpha1.ProviderSpec{
					{
						Name: "testProvider",
						URL:  "testURL",
						CredentialsSecretRef: corev1.LocalObjectReference{
							Name: "test-secret",
						},
						Models: []olsv1alpha1.ModelSpec{
							{
								Name: "testModel",
								URL:  "testURL",
							},
						},
					},
				},
			},
			OLSConfig: olsv1alpha1.OLSSpec{
				DefaultModel:    "testModel",
				DefaultProvider: "testProvider",
				LogLevel:        "INFO",
				ConversationCache: olsv1alpha1.ConversationCacheSpec{
					Type: olsv1alpha1.Redis,
					Redis: olsv1alpha1.RedisSpec{
						CredentialsSecret: RedisSecretName,
					},
				},
			},
		},
	}
}

func getEmptyOLSConfigCR() *olsv1alpha1.OLSConfig {
	// The CR has no fields set in its specs
	return &olsv1alpha1.OLSConfig{
		ObjectMeta: metav1.ObjectMeta{
			Name: "cluster",
		},
	}

}<|MERGE_RESOLUTION|>--- conflicted
+++ resolved
@@ -66,13 +66,8 @@
 					ConversationCache: ConversationCacheConfig{
 						Type: "redis",
 						Redis: RedisCacheConfig{
-<<<<<<< HEAD
-							Host:            strings.Join([]string{RedisServiceName, cr.Namespace, "svc"}, "."),
+							Host:            strings.Join([]string{RedisServiceName, OLSNamespaceDefault, "svc"}, "."),
 							Port:            RedisServicePort,
-=======
-							Host:            strings.Join([]string{OLSAppRedisServiceName, OLSNamespaceDefault, "svc"}, "."),
-							Port:            OLSAppRedisServicePort,
->>>>>>> 6743b518
 							MaxMemory:       &OLSRedisMaxMemory,
 							MaxMemoryPolicy: RedisMaxMemoryPolicy,
 							PasswordPath:    path.Join(CredentialsMountRoot, RedisSecretName, OLSComponentPasswordFileName),
@@ -197,13 +192,8 @@
 			service, err := r.generateService(cr)
 			Expect(err).NotTo(HaveOccurred())
 			Expect(service.Name).To(Equal(OLSAppServerServiceName))
-<<<<<<< HEAD
-			Expect(service.Namespace).To(Equal(cr.Namespace))
+			Expect(service.Namespace).To(Equal(OLSNamespaceDefault))
 			Expect(service.Spec.Selector).To(Equal(generateAppServerSelectorLabels()))
-=======
-			Expect(service.Namespace).To(Equal(OLSNamespaceDefault))
-			Expect(service.Spec.Selector).To(Equal(deploymentSelectorLabels))
->>>>>>> 6743b518
 			Expect(service.Spec.Ports).To(Equal([]corev1.ServicePort{
 				{
 					Name:       "http",
@@ -268,13 +258,8 @@
 			service, err := r.generateService(cr)
 			Expect(err).NotTo(HaveOccurred())
 			Expect(service.Name).To(Equal(OLSAppServerServiceName))
-<<<<<<< HEAD
-			Expect(service.Namespace).To(Equal("openshift-lightspeed"))
+			Expect(service.Namespace).To(Equal(OLSNamespaceDefault))
 			Expect(service.Spec.Selector).To(Equal(generateAppServerSelectorLabels()))
-=======
-			Expect(service.Namespace).To(Equal(OLSNamespaceDefault))
-			Expect(service.Spec.Selector).To(Equal(deploymentSelectorLabels))
->>>>>>> 6743b518
 			Expect(service.Spec.Ports).To(Equal([]corev1.ServicePort{
 				{
 					Name:       "http",
