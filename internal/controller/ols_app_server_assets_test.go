--- conflicted
+++ resolved
@@ -68,15 +68,9 @@
 							Host:            strings.Join([]string{RedisServiceName, cr.Namespace, "svc"}, "."),
 							Port:            RedisServicePort,
 							MaxMemory:       &OLSRedisMaxMemory,
-<<<<<<< HEAD
 							MaxMemoryPolicy: RedisMaxMemoryPolicy,
 							PasswordPath:    path.Join(CredentialsMountRoot, RedisSecretName, OLSComponentPasswordFileName),
 							CACertPath:      path.Join(OLSAppCertsMountRoot, RedisCertsSecretName, RedisCAVolume, "service-ca.crt"),
-=======
-							MaxMemoryPolicy: OLSAppRedisMaxMemoryPolicy,
-							PasswordPath:    path.Join(CredentialsMountRoot, OLSAppRedisSecretName, OLSPasswordFileName),
-							CACertPath:      path.Join(OLSAppCertsMountRoot, OLSAppRedisCertsSecretName, OLSRedisCAVolumeName, "service-ca.crt"),
->>>>>>> 8a2ccac8
 						},
 					},
 				},
@@ -140,14 +134,11 @@
 					ReadOnly:  true,
 				},
 				{
-<<<<<<< HEAD
-=======
 					Name:      "ols-user-data",
 					ReadOnly:  false,
 					MountPath: "/app-root/ols-user-data",
 				},
 				{
->>>>>>> 8a2ccac8
 					Name:      "cm-olsredisca",
 					MountPath: "/etc/certs/lightspeed-redis-certs/cm-olsredisca",
 					ReadOnly:  true,
@@ -166,11 +157,7 @@
 					Name: "secret-lightspeed-redis-secret",
 					VolumeSource: corev1.VolumeSource{
 						Secret: &corev1.SecretVolumeSource{
-<<<<<<< HEAD
 							SecretName: RedisSecretName,
-=======
-							SecretName: OLSAppRedisSecretName,
->>>>>>> 8a2ccac8
 						},
 					},
 				},
@@ -183,23 +170,16 @@
 					},
 				},
 				{
-<<<<<<< HEAD
+					Name: "ols-user-data",
+					VolumeSource: corev1.VolumeSource{
+						EmptyDir: &corev1.EmptyDirVolumeSource{},
+					},
+				},
+				{
 					Name: "cm-olsredisca",
 					VolumeSource: corev1.VolumeSource{
 						ConfigMap: &corev1.ConfigMapVolumeSource{
 							LocalObjectReference: corev1.LocalObjectReference{Name: RedisCAConfigMap},
-=======
-					Name: "ols-user-data",
-					VolumeSource: corev1.VolumeSource{
-						EmptyDir: &corev1.EmptyDirVolumeSource{},
-					},
-				},
-				{
-					Name: "cm-olsredisca",
-					VolumeSource: corev1.VolumeSource{
-						ConfigMap: &corev1.ConfigMapVolumeSource{
-							LocalObjectReference: corev1.LocalObjectReference{Name: OLSRedisCACmName},
->>>>>>> 8a2ccac8
 						},
 					},
 				},
@@ -290,11 +270,7 @@
 
 		It("should generate the OLS deployment", func() {
 			// todo: update this test after updating the test for generateOLSConfigMap
-<<<<<<< HEAD
 			cr.Spec.OLSConfig.ConversationCache.Redis.CredentialsSecretRef.Name = RedisSecretName
-=======
-			cr.Spec.OLSConfig.ConversationCache.Redis.CredentialsSecretRef.Name = OLSAppRedisSecretName
->>>>>>> 8a2ccac8
 			dep, err := r.generateOLSDeployment(cr)
 			Expect(err).NotTo(HaveOccurred())
 			Expect(dep.Name).To(Equal(OLSAppServerDeploymentName))
@@ -325,15 +301,11 @@
 					MountPath: "/etc/ols",
 					ReadOnly:  true,
 				},
-<<<<<<< HEAD
-
-=======
 				{
 					Name:      "ols-user-data",
 					ReadOnly:  false,
 					MountPath: "/app-root/ols-user-data",
 				},
->>>>>>> 8a2ccac8
 				{
 					Name:      "cm-olsredisca",
 					MountPath: "/etc/certs/lightspeed-redis-certs/cm-olsredisca",
@@ -345,11 +317,7 @@
 					Name: "secret-lightspeed-redis-secret",
 					VolumeSource: corev1.VolumeSource{
 						Secret: &corev1.SecretVolumeSource{
-<<<<<<< HEAD
 							SecretName: RedisSecretName,
-=======
-							SecretName: OLSAppRedisSecretName,
->>>>>>> 8a2ccac8
 						},
 					},
 				},
@@ -362,24 +330,17 @@
 					},
 				},
 				{
-<<<<<<< HEAD
-=======
 					Name: "ols-user-data",
 					VolumeSource: corev1.VolumeSource{
 						EmptyDir: &corev1.EmptyDirVolumeSource{},
 					},
 				},
 				{
->>>>>>> 8a2ccac8
 					Name: "cm-olsredisca",
 					VolumeSource: corev1.VolumeSource{
 						ConfigMap: &corev1.ConfigMapVolumeSource{
 							LocalObjectReference: corev1.LocalObjectReference{
-<<<<<<< HEAD
 								Name: RedisCAConfigMap,
-=======
-								Name: OLSRedisCACmName,
->>>>>>> 8a2ccac8
 							},
 						},
 					},
@@ -425,11 +386,7 @@
 					Type: olsv1alpha1.Redis,
 					Redis: olsv1alpha1.RedisSpec{
 						CredentialsSecretRef: corev1.LocalObjectReference{
-<<<<<<< HEAD
 							Name: RedisSecretName,
-=======
-							Name: OLSAppRedisSecretName,
->>>>>>> 8a2ccac8
 						},
 					},
 				},
