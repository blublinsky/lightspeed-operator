--- conflicted
+++ resolved
@@ -125,15 +125,14 @@
 
 		})
 
-<<<<<<< HEAD
 		It("should create a deployment lightspeed-redis-server", func() {
 
 			By("Get redis deployment")
 			dep := &appsv1.Deployment{}
 			err := k8sClient.Get(ctx, types.NamespacedName{Name: OLSAppRedisDeploymentName, Namespace: cr.Namespace}, dep)
 			Expect(err).NotTo(HaveOccurred())
+		})
 
-=======
 		It("should trigger rolling update of the deployment when changing the generated config", func() {
 
 			By("Get the deployment")
@@ -160,9 +159,6 @@
 			Expect(dep.Spec.Template.Annotations).NotTo(BeNil())
 			Expect(dep.Annotations[OLSConfigHashKey]).NotTo(Equal(oldHash))
 			Expect(dep.Annotations[OLSConfigHashKey]).NotTo(Equal(oldHash))
->>>>>>> 4715f410
 		})
-
 	})
-
 })